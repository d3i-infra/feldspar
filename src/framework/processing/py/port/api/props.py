--- conflicted
+++ resolved
@@ -179,25 +179,19 @@
         id: a unique string to itentify the table after donation
         title: title of the table
         data_frame: table to be shown
-<<<<<<< HEAD
         editable: determines whether the table has an editable mode that can be toggled with a button
-=======
         visualizations: optional list of visualizations to be shown
->>>>>>> f546a1f4
     """
     id: str
     title: Translatable
     data_frame: pd.DataFrame
-<<<<<<< HEAD
     editable: bool = True
-=======
     visualizations: Optional[list[PropsUIChartVisualization | PropsUITextVisualization]] = None
 
     def translate_visualizations(self):
         if self.visualizations is None:
             return None
         return [vis.toDict() for vis in self.visualizations]
->>>>>>> f546a1f4
 
     def toDict(self):
         dict = {}
@@ -205,11 +199,8 @@
         dict["id"] = self.id
         dict["title"] = self.title.toDict()
         dict["data_frame"] = self.data_frame.to_json()
-<<<<<<< HEAD
         dict["editable"] = self.editable
-=======
         dict["visualizations"] = self.translate_visualizations()
->>>>>>> f546a1f4
         return dict
     
 
