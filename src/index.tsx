--- conflicted
+++ resolved
@@ -24,13 +24,8 @@
   LiveBridge.create(window, run)
 } else {
   // Setup local development mode
-<<<<<<< HEAD
   console.log('Running with fake bridge')
   run(new FakeBridge(), 'en')
-}
-=======
-  console.log('Running with fake storage')
-  run(new FakeStorage())
 }
 
 const observer = new ResizeObserver(() => {
@@ -39,5 +34,4 @@
   window.parent.postMessage({action, height}, "*")
 });
 
-observer.observe(window.document.body);
->>>>>>> f6ca14e5
+observer.observe(window.document.body);